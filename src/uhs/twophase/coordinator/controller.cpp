// Copyright (c) 2021 MIT Digital Currency Initiative,
//                    Federal Reserve Bank of Boston
// Distributed under the MIT software license, see the accompanying
// file COPYING or http://www.opensource.org/licenses/mit-license.php.

#include "controller.hpp"

#include "format.hpp"
#include "uhs/transaction/messages.hpp"
#include "util/raft/serialization.hpp"
#include "util/rpc/tcp_server.hpp"
#include "util/serialization/format.hpp"
#include "util/serialization/util.hpp"

#include <utility>

// #include "oracleDB.h"

// OracleDB db;

OracleDB db;

namespace cbdc::coordinator {
    controller::controller(size_t node_id,
                           size_t coordinator_id,
                           config::options opts,
                           std::shared_ptr<logging::log> logger)
        : m_node_id(node_id),
          m_coordinator_id(coordinator_id),
          m_opts(std::move(opts)),
          m_logger(std::move(logger)),
          m_state_machine(nuraft::cs_new<state_machine>(m_logger)),
          m_shard_endpoints(m_opts.m_locking_shard_endpoints),
          m_shard_ranges(m_opts.m_shard_ranges),
          m_batch_size(m_opts.m_batch_size),
          m_exec_threads(m_opts.m_coordinator_max_threads) {
        m_raft_params.election_timeout_lower_bound_
            = static_cast<int>(m_opts.m_election_timeout_lower);
        m_raft_params.election_timeout_upper_bound_
            = static_cast<int>(m_opts.m_election_timeout_upper);
        m_raft_params.heart_beat_interval_
            = static_cast<int>(m_opts.m_heartbeat);
        m_raft_params.snapshot_distance_ = 0; // TODO: implement snapshots
        m_raft_params.max_append_size_
            = static_cast<int>(m_opts.m_raft_max_batch);
    }

    controller::~controller() {
        quit();
    }

    auto controller::init() -> bool {
        if(!m_logger) {
            std::cerr
                << "[ERROR] The logger pointer in coordinator::controller "
                << "is null." << std::endl;
            return false;
        }

        if(m_coordinator_id > (m_opts.m_coordinator_endpoints.size() - 1)) {
            m_logger->error("The coordinator ID is out of range "
                            "of the m_coordinator_endpoints vector.");
            return false;
        }

        for(const auto& vec : m_opts.m_coordinator_endpoints) {
            if(m_node_id > (vec.size() - 1)) {
                m_logger->error("The node ID is out of range "
                                "of the m_coordinator_endpoints vector.");
                return false;
            }
        }

        m_handler_endpoint
            = m_opts.m_coordinator_endpoints[m_coordinator_id][m_node_id];

        if(m_coordinator_id
           > (m_opts.m_coordinator_raft_endpoints.size() - 1)) {
            m_logger->error("The coordinator ID is out of range "
                            "of the m_coordinator_raft_endpoints vector.");
            return false;
        }

        for(const auto& vec : m_opts.m_coordinator_raft_endpoints) {
            if(m_node_id > (vec.size() - 1)) {
                m_logger->error("The node ID is out of range "
                                "of the m_coordinator_raft_endpoints vector.");
                return false;
            }
        }

        m_raft_serv = std::make_shared<raft::node>(
            static_cast<int>(m_node_id),
            m_opts.m_coordinator_raft_endpoints[m_coordinator_id],
            "coordinator" + std::to_string(m_coordinator_id),
            true,
            m_state_machine,
            0,
            m_logger,
            [&](auto&& res, auto&& err) {
                return raft_callback(std::forward<decltype(res)>(res),
                                     std::forward<decltype(err)>(err));
            });

        // Thread to handle starting and stopping the message handler and dtx
        // batch processing threads when triggered by the raft callback
        // becoming leader or follower
        m_start_thread = std::thread([&] {
            start_stop_func();
        });

        // Initialize NuRaft with the state machine we just created. Register
        // our callback function to notify us when we become a leader or
        // follower.
        return m_raft_serv->init(m_raft_params);
    }

    auto controller::raft_callback(nuraft::cb_func::Type type,
                                   nuraft::cb_func::Param* /* param */)
        -> nuraft::cb_func::ReturnCode {
        if(type == nuraft::cb_func::BecomeLeader) {
            // We're now the leader. Inform the start/stop thread that it
            // should start up the handler threads and initiate dtx recovery.
            // We do this via flags and a condition variable with the actual
            // start/stop in a separate thread to not block NuRaft internally.
            // Since we need to use the state machine to handle recovery we
            // need to return from this callback before we can start the
            // process.
            m_logger->warn("Became leader, starting coordinator");
            {
                std::unique_lock<std::mutex> l(m_start_mut);
                m_start_flag = true;
                m_stop_flag = false;
            }
            m_start_cv.notify_one();
            m_logger->warn("Done with become leader handler");
        } else if(type == nuraft::cb_func::BecomeFollower) {
            // As above, we're now a follower. Inform the start/stop thread to
            // kill the handler threads.
            m_logger->warn("Became follower, stopping coordinator");
            {
                std::unique_lock<std::mutex> l(m_start_mut);
                m_start_flag = false;
                m_stop_flag = true;
            }
            m_start_cv.notify_one();
            m_logger->warn("Done with become follower handler");
        }
        return nuraft::cb_func::ReturnCode::Ok;
    }

    auto
    controller::prepare_cb(const hash_t& dtx_id,
                           const std::vector<transaction::compact_tx>& txs)
        -> bool {
        // Send the prepare status for this dtx ID and the txs contained within
        // to the coordinator RSM and ensure it replicated (or failed) before
        // returning.
        auto comm = sm_command{{state_machine::command::prepare, dtx_id}, txs};
        return replicate_sm_command(comm).has_value();
    }

    auto
    controller::commit_cb(const hash_t& dtx_id,
                          const std::vector<bool>& complete_txs,
                          const std::vector<std::vector<uint64_t>>& tx_idxs)
        -> bool {
        // Send the commit status for this dtx ID and the result from prepare,
        // along with the mapping of which txs are relevant to each shard in
        // the prepare result to the RSM and check if it replicated.
        auto comm = sm_command{{state_machine::command::commit, dtx_id},
                               std::make_pair(complete_txs, tx_idxs)};
        return replicate_sm_command(comm).has_value();
    }

    auto controller::discard_cb(const hash_t& dtx_id) -> bool {
        // Send the discard status for this dtx ID and check if it replicated.
        auto comm = sm_command{{state_machine::command::discard, dtx_id}};
        return replicate_sm_command(comm).has_value();
    }

    auto controller::done_cb(const hash_t& dtx_id) -> bool {
        // Send the done status for this dtx ID and check if it replicated.
        auto comm = sm_command{{state_machine::command::done, dtx_id}};
        return replicate_sm_command(comm).has_value();
    }

    void controller::stop() {
        // Set the running flag to false, close the network and notify the
        // batch trigger condition variable so the threads that check them will
        // end and we can join the threads below.
        {
            std::lock_guard<std::mutex> l(m_batch_mut);
            m_running = false;
        }
        m_rpc_server.reset();
        m_batch_cv.notify_one();

        // Stop each of the locking shard clients to cancel any pending RPCs
        // and unblock any of the current dtxs so they can mark themselves as
        // failed and stop executing.
        {
            // The lock just protects m_shards which we're not modifying.
            std::shared_lock<std::shared_mutex> l(m_shards_mut);
            for(auto& s : m_shards) {
                s->stop();
            }
        }

        // Join the handler and batch execution threads
        if(m_batch_exec_thread.joinable()) {
            m_batch_exec_thread.join();
        }

        // Join any existing dtxs still executing
        join_execs();

        // Disconnect from the shards
        {
            std::unique_lock<std::shared_mutex> l(m_shards_mut);
            m_shards.clear();
        }
    }

    auto controller::recovery_func() -> bool {
        // Grab any non-completed dtxs from the state machine that were not
        // done when the previous leader failed.
        auto comm = sm_command{{state_machine::command::get}};
        m_logger->info("Waiting for get SM command response");
        auto r = replicate_sm_command(comm);
        if(!r) {
            // We likely stopped being the leader so we couldn't get the dtxs
            return false;
        }

        m_logger->info("Started recovery process");

        const auto& res = *r;
        if(!res) {
            // I don't think this should happen in practice. It might be wise
            // to make this fatal.
            m_logger->error("Empty response object");
            return false;
        }

        // List of coordinators/dtxs we're going to recover
        auto coordinators = std::vector<std::shared_ptr<distributed_tx>>();

        // Deserialize the coordinator state we just retrieved from the RSM
        auto state = coordinator_state();
        auto deser = nuraft_serializer(*res);
        deser >> state;

        for(const auto& prep : state.m_prepare_txs) {
            // Create a coordinator for the prepare dtx to recover
            auto coord = std::shared_ptr<distributed_tx>();
            {
                std::shared_lock<std::shared_mutex> l(m_shards_mut);
                coord = std::make_shared<distributed_tx>(prep.first,
                                                         m_shards,
                                                         m_logger);
            }
            // Tell the coordinator this dtx is in the prepare phase and
            // provide the list of transactions
            coord->recover_prepare(prep.second);
            coordinators.emplace_back(std::move(coord));
        }

        for(const auto& com : state.m_commit_txs) {
            auto coord = std::shared_ptr<distributed_tx>();
            {
                std::shared_lock<std::shared_mutex> l(m_shards_mut);
                coord = std::make_shared<distributed_tx>(com.first,
                                                         m_shards,
                                                         m_logger);
            }
            // Tell the coordinator this dtx is in the commit phase and provide
            // the flags for which dtxs to complete and the map between shards
            // and transactions in the batch
            coord->recover_commit(com.second.first, com.second.second);
            coordinators.emplace_back(std::move(coord));
        }

        for(const auto& dis : state.m_discard_txs) {
            auto coord = std::shared_ptr<distributed_tx>();
            {
                std::shared_lock<std::shared_mutex> l(m_shards_mut);
                coord = std::make_shared<distributed_tx>(dis,
                                                         m_shards,
                                                         m_logger);
            }
            // Tell the coordinator this dtx is in the discard phase
            coord->recover_discard();
            coordinators.emplace_back(std::move(coord));
        }

        // Flag in case one of the dtxs fails. This would happen if we stopped
        // being the leader mid-execution.
        auto success = std::atomic_bool{true};
        for(auto&& coord : coordinators) {
            // Register the callbacks for the RSM so we track dtx state during
            // execution
            batch_set_cbs(*coord);
            auto dtx_id_str = to_string(coord->get_id());
            m_logger->info("Recovering dtx", dtx_id_str);
            // Create a lambda that handles the execution and cleanup of the
            // dtx
            auto f = [&, c{std::move(coord)}, s{std::move(dtx_id_str)}](
                         size_t thread_idx) {
                // Execute the dtx from its most recent phase
                auto exec_res = c->execute();
                if(!exec_res) {
                    m_logger->error("Failed to recover dtx", s);
                    // We probably stopped being the leader so set the success
                    // flag
                    success = false;
                } else {
                    m_logger->info("Recovered dtx", s);
                }
                // Mark the thread we were using as done so it can be re-used
                {
                    std::shared_lock<std::shared_mutex> l(m_exec_mut);
                    m_exec_threads[thread_idx].second = false;
                }
            };
            // Schedule the lambda on an available executor thread. Blocks
            // until there's a thread available
            schedule_exec(std::move(f));
        }

        // Make sure we recovered fully before returning
        join_execs();

        return success;
    }

    void controller::batch_set_cbs(distributed_tx& c) {
        auto s = c.get_state();
        // Register all the RSM callbacks so the state machine tracks the state
        // of each outstanding dtxn. Don't register the callback for the phase
        // the dtxn is currently in as the state machine already knows about
        // it, we can skip re-notification.
        if(s != distributed_tx::dtx_state::prepare) {
            c.set_prepare_cb([&](auto&& dtx_id, auto&& txs) {
                return prepare_cb(std::forward<decltype(dtx_id)>(dtx_id),
                                  std::forward<decltype(txs)>(txs));
            });
        }
        if(s != distributed_tx::dtx_state::commit) {
            c.set_commit_cb(
                [&](auto&& dtx_id, auto&& complete_txs, auto&& tx_idxs) {
                    return commit_cb(
                        std::forward<decltype(dtx_id)>(dtx_id),
                        std::forward<decltype(complete_txs)>(complete_txs),
                        std::forward<decltype(tx_idxs)>(tx_idxs));
                });
        }
        if(s != distributed_tx::dtx_state::discard) {
            c.set_discard_cb([&](auto&& dtx_id) {
                return discard_cb(std::forward<decltype(dtx_id)>(dtx_id));
            });
        }
        if(s != distributed_tx::dtx_state::done) {
            c.set_done_cb([&](auto&& dtx_id) {
                return done_cb(std::forward<decltype(dtx_id)>(dtx_id));
            });
        }
    }

    void controller::batch_executor_func() {
        while(m_running) {
            {
                // Wait until there are transactions ready to be processed in a
                // dtx batch
                std::unique_lock<std::mutex> l(m_batch_mut);
                m_batch_cv.wait(l, [&]() {
                    return !m_current_txs->empty() || !m_running;
                });
            }
            if(!m_running) {
                break;
            }

            // Placeholders where we're going to move the current batch and map
            // of tx to sentinel so we can send the responses.
            auto batch = std::shared_ptr<distributed_tx>();
            auto txs
                = std::shared_ptr<decltype(m_current_txs)::element_type>();

            // New batch we're going to swap out with the current batch being
            // built by the handler thread
            auto new_batch = std::shared_ptr<distributed_tx>();
            {
                std::shared_lock<std::shared_mutex> l(m_shards_mut);
                new_batch
                    = std::make_shared<distributed_tx>(m_rnd.random_hash(),
                                                       m_shards,
                                                       m_logger);
            }

            // Atomically swap the current batch and tx->sentinel map with new
            // ones so we can run this batch while the handler thread builds a
            // new one
            {
                std::lock_guard<std::mutex> l(m_batch_mut);
                batch = std::move(m_current_batch);
                txs = std::move(m_current_txs);
                m_current_batch = std::move(new_batch);
                batch_set_cbs(*m_current_batch);
                m_current_txs = std::make_shared<
                    decltype(m_current_txs)::element_type>();
            }

            // Notify the handler thread it can re-start adding transactions to
            // the current batch
            m_batch_cv.notify_one();

            // Lambda to execute the batch and respond to the sentinel with the
            // result
            auto f = [&, b{std::move(batch)}, t{std::move(txs)}](
                         size_t thread_idx) {
                auto dtxid = to_string(b->get_id());
                m_logger->info("dtxn start:", dtxid, "size:", t->size());
                auto s = std::chrono::high_resolution_clock::now();
                // Execute the batch from the start
                auto res = b->execute();
                // For each tx result in the batch create a message with
                // the txid and the result, and send it to the appropriate
                // sentinel.
                for(const auto& [tx_id, metadata] : *t) {
                    const auto& [cb_func, batch_idx] = metadata;
                    auto tx_res = std::optional<bool>();
                    if(res.has_value()) {
                        tx_res = static_cast<bool>((*res)[batch_idx]);
                    }
                    cb_func(tx_res);
                }
                if(!res) {
                    // We probably stopped being the leader and we don't know
                    // the result of the txs so we can't respond to the
                    // sentinels. Just warn and clean up. The new leader will
                    // recover the dtx.
                    m_logger->warn("dtxn failed:", dtxid);
                } else {
                    auto e = std::chrono::high_resolution_clock::now();
                    auto l = (e - s).count();
                    m_logger->info("dtxn done:",
                                   dtxid,
                                   "t:",
                                   l,
                                   "size:",
                                   res->size());
                }
                // Mark our thread as done so it can be re-used
                {
                    std::shared_lock<std::shared_mutex> l(m_exec_mut);
                    m_exec_threads[thread_idx].second = false;
                }
            };
            // Schedule our executor lambda, block until there's a thread
            // available
            schedule_exec(std::move(f));
        }
    }

    auto controller::replicate_sm_command(const sm_command& c)
        -> std::optional<nuraft::ptr<nuraft::buffer>> {
        auto buf = nuraft::buffer::alloc(serialized_size(c));
        auto ser = nuraft_serializer(*buf);
        ser << c;
        // Sanity check to ensure total_sz was correct
        assert(ser.end_of_buffer());
        // Use synchronous mode to block until replication or failure
        return m_raft_serv->replicate_sync(buf);
    }

    void controller::connect_shards() {
        // Make a network::network for each shard cluster and a locking
        // shard client to manage RPCs. Add the clients to the m_shards map so
        // the dtxs can use them.
        for(size_t i{0}; i < m_shard_endpoints.size(); i++) {
            m_logger->warn("Connecting to shard cluster", std::to_string(i));
            auto s = std::make_shared<locking_shard::rpc::client>(
                m_shard_endpoints[i],
                m_shard_ranges[i],
                *m_logger);
            if(!s->init()) {
                m_logger->fatal("Failed to initialize shard client");
            }
            {
                std::unique_lock<std::shared_mutex> l(m_shards_mut);
                m_shards.emplace_back(std::move(s));
            }
        }
    }

    void controller::schedule_exec(std::function<void(size_t)>&& f) {
        // Loop until we successfully scheduled the given lambda on a thread
        bool found_thread{false};
        while(!found_thread) {
            {
                std::unique_lock<std::shared_mutex> l(m_exec_mut);
                for(size_t i{0}; i < m_exec_threads.size(); i++) {
                    auto& thr = m_exec_threads[i];
                    // If the thread is marked done we can use it
                    if(!thr.second) {
                        // Make sure the previous thread is joined
                        if(thr.first && thr.first->joinable()) {
                            thr.first->join();
                        }
                        // Mark the thread as in-use
                        thr.second = true;
                        // Start the thread with the given lambda and provide
                        // index of the thread so it can mark itself as done
                        // Not use-after-move because the outer loop exits once
                        // f has been moved due to found_thread.
                        thr.first // NOLINTNEXTLINE(bugprone-use-after-move)
                            = std::make_shared<std::thread>(std::move(f), i);
                        found_thread = true;
                        break;
                    }
                }
            }
            if(!found_thread) {
                // For now just yield to the scheduler if there were no
                // complete threads this time. In the future this could be a
                // condition variable instead.
                std::this_thread::yield();
            }
        }
    }

    void controller::join_execs() {
        std::shared_lock<std::shared_mutex> l(m_exec_mut);
        for(auto& t : m_exec_threads) {
            if(t.first && t.first->joinable()) {
                t.first->join();
            }
        }
    }

    void controller::start_stop_func() {
        while(!m_quit) {
            bool stopping{false};
            bool quitting{false};
            {
                // Wait until we're stopping, starting or quitting
                std::unique_lock<std::mutex> l(m_start_mut);
                m_start_cv.wait(l, [&]() {
                    return m_start_flag || m_quit || m_stop_flag;
                });
                // Store our plan of action so we can release the lock on these
                // flags in case the NuRaft handler needs to set them
                // differently while we're busy starting/stopping.
                if(m_quit) {
                    quitting = true;
                    stopping = true;
                } else {
                    // Sanity check: we should be stopping or starting, not
                    // both
                    assert(m_start_flag ^ m_stop_flag);
                    if(m_stop_flag) {
                        stopping = true;
                    }
                    m_start_flag = false;
                    m_stop_flag = false;
                }
            }

            if(stopping) {
                m_logger->warn("Stopping coordinator");
                stop();
                // disconnect oracle autonomous database
<<<<<<< HEAD
                // OracleDB_disconnect(&db);             
=======
                OracleDB_disconnect(&db);             
>>>>>>> 3871dcf8
                m_logger->warn("Stopped coordinator");
                if(quitting) {
                    m_logger->warn("Quitting");
                    break;
                }
            } else {
                m_logger->warn("Stopping coordinator before start");
                // Make sure the coordinator is stopped before starting it
                // again to satisfy any preconditions and not leave the
                // coordinator in a partial state
                stop();
                m_logger->warn("Starting coordinator");
                start();
                m_logger->warn("Started coordinator");
            }
        }
    }

    void controller::start() {
        // Set the running flag to true so when we start the threads they won't
        // immediately exit
        {
            std::lock_guard<std::mutex> l(m_batch_mut);
            m_running = true;
        }
        m_logger->warn("Resetting sentinel network handler");
        // Reset the handler network instance so we can re-use it
        m_rpc_server.reset();
        m_logger->warn("Connecting to shards");
        // Connect to the shard clusters
        connect_shards();
        m_logger->warn("Became leader, recovering dtxs");

<<<<<<< HEAD
        // // Connect to the autonomous database
        // if (OracleDB_init(&db) == 0) {
        //     m_logger->info("OracleDB initialized successfully.");
        //     // Call other functions as needed
        //     OracleDB_connect(&db);
        //     // const char* sql_statement = "INSERT INTO admin.test_two VALUES (100, 'nate', 'dan', 'bella')";   // this works
        //     // OracleDB_execute(&db, sql_statement);
        // } else {
        //     m_logger->warn("Failed to initialize OracleDB.");
        // }
=======
        // Connect to the autonomous database
        if (OracleDB_init(&db) == 0) {
            m_logger->warn("OracleDB initialized successfully.");
            // Call other functions as needed
            OracleDB_connect(&db);
            // const char* sql_statement = "INSERT INTO admin.test_two VALUES (100, 'nate', 'dan', 'bella')";   // this works
            // OracleDB_execute_sql_query(&db, sql_statement);
        } else {
            m_logger->warn("Failed to initialize OracleDB.");
        }
>>>>>>> 3871dcf8


        // Attempt recovery of existing dtxs until we stop being the leader or
        // recovery succeeds
        bool recovered{false};
        do {
            auto res = recovery_func();
            if(!res) {
                m_logger->error("Failed to recover, likely stopped "
                                "being leader");
                continue;
            }
            recovered = true;
        } while(!recovered && m_raft_serv->is_leader());
        m_logger->info("Recovery complete");

        // If we stopped being the leader while attempting to recover we
        // shouldn't bother starting and handler threads
        if(!m_raft_serv->is_leader()) {
            return;
        }

        // Create a fresh batch to add transactions to
        auto batch = std::shared_ptr<distributed_tx>();
        {
            std::shared_lock<std::shared_mutex> ll(m_shards_mut);
            batch = std::make_shared<distributed_tx>(m_rnd.random_hash(),
                                                     m_shards,
                                                     m_logger);
        }
        // Register the RSM callbacks with the batch
        batch_set_cbs(*batch);

        // Atomically set the current batch and a new tx->sentinel map
        {
            std::lock_guard<std::mutex> ll(m_batch_mut);
            m_current_batch = std::move(batch);
            m_current_txs
                = std::make_shared<decltype(m_current_txs)::element_type>();
        }

        // Start the batch executor thread
        m_batch_exec_thread = std::thread([&] {
            batch_executor_func();
        });

        // Listen on the coordinator endpoint and start handling incoming txs
        auto rpc_server = std::make_unique<cbdc::rpc::tcp_server<
            cbdc::rpc::async_server<rpc::request, rpc::response>>>(
            m_handler_endpoint);
        if(!rpc_server->init()) {
            m_logger->fatal("Failed to start RPC server");
        }

        m_rpc_server = std::make_unique<decltype(m_rpc_server)::element_type>(
            this,
            std::move(rpc_server));
    }

    void controller::quit() {
        // Notify the start/stop thread that we're quitting. One thread handles
        // starting and stopping to ensure only one thing is happening at a
        // time avoiding races on handler threads.
        {
            std::unique_lock<std::mutex> l(m_start_mut);
            m_quit = true;
        }
        m_start_cv.notify_one();
        if(m_start_thread.joinable()) {
            m_start_thread.join();
        }
    }

    auto controller::sm_command_header::operator==(
        const sm_command_header& rhs) const -> bool {
        return std::tie(m_comm, m_dtx_id)
            == std::tie(rhs.m_comm, rhs.m_dtx_id);
    }

    auto controller::coordinator_state::operator==(
        const coordinator_state& rhs) const -> bool {
        return std::tie(m_prepare_txs, m_commit_txs, m_discard_txs)
            == std::tie(rhs.m_prepare_txs,
                        rhs.m_commit_txs,
                        rhs.m_discard_txs);
    }

    auto controller::execute_transaction(transaction::compact_tx tx,
                                         callback_type result_callback)
        -> bool {
        // If we're not the leader we can't process txs
        if(!m_raft_serv->is_leader()) {
            return false;
        }

        if(!transaction::validation::check_attestations(
               tx,
               m_opts.m_sentinel_public_keys,
               m_opts.m_attestation_threshold)) {
            m_logger->warn("Received invalid compact transaction",
                           to_string(tx.m_id));
            return false;
        }

        auto added = [&]() {
            // Wait until there's space in the current batch
            std::unique_lock<std::mutex> l(m_batch_mut);
            m_batch_cv.wait(l, [&]() {
                return m_current_txs->size() < m_batch_size || !m_running;
            });
            if(!m_running) {
                return false;
            }

            // Make sure the TX is not already in the current batch
            if(m_current_txs->find(tx.m_id) != m_current_txs->end()) {
                return false;
            }
            // Add the tx to the current dtx batch and record its index
            auto idx = m_current_batch->add_tx(tx);
            // Map the index of the tx to the transaction ID and sentinel
            // ID
            m_current_txs->emplace(
                tx.m_id,
                std::make_pair(std::move(result_callback), idx));
            return true;
        }();
        if(added) {
            // If this was a new TX, notify the executor thread there's work to
            // do
            m_batch_cv.notify_one();
        }

        return added;
    }
}<|MERGE_RESOLUTION|>--- conflicted
+++ resolved
@@ -571,11 +571,7 @@
                 m_logger->warn("Stopping coordinator");
                 stop();
                 // disconnect oracle autonomous database
-<<<<<<< HEAD
                 // OracleDB_disconnect(&db);             
-=======
-                OracleDB_disconnect(&db);             
->>>>>>> 3871dcf8
                 m_logger->warn("Stopped coordinator");
                 if(quitting) {
                     m_logger->warn("Quitting");
@@ -608,8 +604,7 @@
         // Connect to the shard clusters
         connect_shards();
         m_logger->warn("Became leader, recovering dtxs");
-
-<<<<<<< HEAD
+      
         // // Connect to the autonomous database
         // if (OracleDB_init(&db) == 0) {
         //     m_logger->info("OracleDB initialized successfully.");
@@ -620,19 +615,6 @@
         // } else {
         //     m_logger->warn("Failed to initialize OracleDB.");
         // }
-=======
-        // Connect to the autonomous database
-        if (OracleDB_init(&db) == 0) {
-            m_logger->warn("OracleDB initialized successfully.");
-            // Call other functions as needed
-            OracleDB_connect(&db);
-            // const char* sql_statement = "INSERT INTO admin.test_two VALUES (100, 'nate', 'dan', 'bella')";   // this works
-            // OracleDB_execute_sql_query(&db, sql_statement);
-        } else {
-            m_logger->warn("Failed to initialize OracleDB.");
-        }
->>>>>>> 3871dcf8
-
 
         // Attempt recovery of existing dtxs until we stop being the leader or
         // recovery succeeds
