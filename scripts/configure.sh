#!/bin/bash

echo "Configuring..."

green="\033[0;32m"
cyan="\033[0;36m"
end="\033[0m"

set -e

SUDO=''
if (( $EUID != 0 )); then
    echo -e "non-root user, sudo required"
    SUDO='sudo'
fi

CMAKE_BUILD_TYPE="Debug"
if [[ "$BUILD_RELEASE" == "1" ]]; then
  CMAKE_BUILD_TYPE="Release"
fi

CPUS=1
if [[ "$OSTYPE" == "linux-gnu"* ]]; then
  CPUS=$(grep -c ^processor /proc/cpuinfo)
elif [[ "$OSTYPE" == "darwin"* ]]; then
  CPUS=$(sysctl -n hw.ncpu)
  # ensure development environment is set correctly for clang
  $SUDO xcode-select -switch /Library/Developer/CommandLineTools
  brew install llvm@14 googletest lcov make wget cmake
  CLANG_TIDY=/usr/local/bin/clang-tidy
  if [ ! -L "$CLANG_TIDY" ]; then
    $SUDO ln -s $(brew --prefix)/opt/llvm@14/bin/clang-tidy /usr/local/bin/clang-tidy
  fi
  GMAKE=/usr/local/bin/gmake
  if [ ! -L "$GMAKE" ]; then
    $SUDO ln -s $(xcode-select -p)/usr/bin/gnumake /usr/local/bin/gmake
  fi
fi

if [[ "$OSTYPE" == "linux-gnu"* ]]; then
  if [ -f "/etc/arch-release" ]; then
    pacman -Syu
    pacman -S wget cmake gtest lcov git rsync gcc make snappy
  else
    apt update
    apt install -y build-essential wget cmake libgtest-dev lcov git software-properties-common rsync
  fi

<<<<<<< HEAD
  # GitHub Actions in .github/workflows/validation.yml will attempt to cache and reuse leveldb built in this block.
  # If a folder called leveldb-1.22 exists, skip the build step and go straight to install.
  # See https://docs.github.com/en/free-pro-team@latest/actions/guides/caching-dependencies-to-speed-up-workflows
  if [ ! -d "leveldb-1.22-${CMAKE_BUILD_TYPE}" ]; then
    echo -e "${green}Building LevelDB from sources...${end}"
    wget https://github.com/google/leveldb/archive/1.22.tar.gz
    tar xzvf 1.22.tar.gz
    rm -rf 1.22.tar.gz
    mv leveldb-1.22 "leveldb-1.22-${CMAKE_BUILD_TYPE}"
    cd "leveldb-1.22-${CMAKE_BUILD_TYPE}"
    eval "cmake -DCMAKE_BUILD_TYPE=${CMAKE_BUILD_TYPE} -DLEVELDB_BUILD_TESTS=0 -DLEVELDB_BUILD_BENCHMARKS=0 -DBUILD_SHARED_LIBS=0 ."
    make -j$CPUS
  else
    echo -e "${green}Installing LevelDB from cache...${end}"
    cd "leveldb-1.22-${CMAKE_BUILD_TYPE}"
  fi
  make install
  cd ..

  if [ -f "/etc/arch-release" ]; then
    pacman -S llvm13
  else
    wget -O - https://apt.llvm.org/llvm-snapshot.gpg.key | apt-key add -
    add-apt-repository "deb http://apt.llvm.org/focal/ llvm-toolchain-focal-13 main"
    apt install -y clang-format-13 clang-tidy-13
  fi
  
  ln -s -f $(which clang-format-13) /usr/local/bin/clang-format
  ln -s -f $(which clang-tidy-13) /usr/local/bin/clang-tidy
=======
  wget -O - https://apt.llvm.org/llvm-snapshot.gpg.key | $SUDO apt-key add -
  $SUDO add-apt-repository "deb http://apt.llvm.org/focal/ llvm-toolchain-focal-14 main"
  $SUDO apt install -y clang-format-14 clang-tidy-14
  $SUDO ln -s -f $(which clang-format-14) /usr/local/bin/clang-format
  $SUDO ln -s -f $(which clang-tidy-14) /usr/local/bin/clang-tidy
>>>>>>> 8f87beec
fi

LEVELDB_VERSION="1.23"
echo -e "${green}Building LevelDB from sources...${end}"
wget https://github.com/google/leveldb/archive/${LEVELDB_VERSION}.tar.gz
rm -rf "leveldb-${LEVELDB_VERSION}-${CMAKE_BUILD_TYPE}"
tar xzvf ${LEVELDB_VERSION}.tar.gz
rm -rf ${LEVELDB_VERSION}.tar.gz
mv leveldb-${LEVELDB_VERSION} "leveldb-${LEVELDB_VERSION}-${CMAKE_BUILD_TYPE}"
cd "leveldb-${LEVELDB_VERSION}-${CMAKE_BUILD_TYPE}"
cmake -DCMAKE_BUILD_TYPE=${CMAKE_BUILD_TYPE} -DLEVELDB_BUILD_TESTS=0 -DLEVELDB_BUILD_BENCHMARKS=0 -DBUILD_SHARED_LIBS=0 .
make -j$CPUS
$SUDO make install
cd ..

NURAFT_VERSION="1.3.0"
echo -e "${green}Building NuRaft from sources...${end}"
wget https://github.com/eBay/NuRaft/archive/v${NURAFT_VERSION}.tar.gz
rm -rf "NuRaft-${NURAFT_VERSION}-${CMAKE_BUILD_TYPE}"
tar xzvf v${NURAFT_VERSION}.tar.gz
rm v${NURAFT_VERSION}.tar.gz
mv NuRaft-${NURAFT_VERSION} "NuRaft-${NURAFT_VERSION}-${CMAKE_BUILD_TYPE}"
cd "NuRaft-${NURAFT_VERSION}-${CMAKE_BUILD_TYPE}"
./prepare.sh
if [[ "$BUILD_RELEASE" == "1" ]]; then
  # If we're doing a release build, remove the examples and tests
  rm -rf examples tests
  mkdir examples
  mkdir tests
  touch examples/CMakeLists.txt
  touch tests/CMakeLists.txt
fi
mkdir -p build
cd build
cmake -DCMAKE_BUILD_TYPE=${CMAKE_BUILD_TYPE} -DDISABLE_SSL=1 ..
make -j$CPUS static_lib

echo -e "${green}Copying nuraft to /usr/local"
$SUDO cp libnuraft.a /usr/local/lib
$SUDO cp -r ../include/libnuraft /usr/local/include

cd ../..

PYTHON_TIDY=/usr/local/bin/run-clang-tidy.py
if [ ! -f "${PYTHON_TIDY}" ]; then
  echo -e "${green}Copying run-clang-tidy to /usr/local/bin"
  wget https://raw.githubusercontent.com/llvm/llvm-project/e837ce2a32369b2e9e8e5d60270c072c7dd63827/clang-tools-extra/clang-tidy/tool/run-clang-tidy.py
  $SUDO mv run-clang-tidy.py /usr/local/bin
fi<|MERGE_RESOLUTION|>--- conflicted
+++ resolved
@@ -46,43 +46,11 @@
     apt install -y build-essential wget cmake libgtest-dev lcov git software-properties-common rsync
   fi
 
-<<<<<<< HEAD
-  # GitHub Actions in .github/workflows/validation.yml will attempt to cache and reuse leveldb built in this block.
-  # If a folder called leveldb-1.22 exists, skip the build step and go straight to install.
-  # See https://docs.github.com/en/free-pro-team@latest/actions/guides/caching-dependencies-to-speed-up-workflows
-  if [ ! -d "leveldb-1.22-${CMAKE_BUILD_TYPE}" ]; then
-    echo -e "${green}Building LevelDB from sources...${end}"
-    wget https://github.com/google/leveldb/archive/1.22.tar.gz
-    tar xzvf 1.22.tar.gz
-    rm -rf 1.22.tar.gz
-    mv leveldb-1.22 "leveldb-1.22-${CMAKE_BUILD_TYPE}"
-    cd "leveldb-1.22-${CMAKE_BUILD_TYPE}"
-    eval "cmake -DCMAKE_BUILD_TYPE=${CMAKE_BUILD_TYPE} -DLEVELDB_BUILD_TESTS=0 -DLEVELDB_BUILD_BENCHMARKS=0 -DBUILD_SHARED_LIBS=0 ."
-    make -j$CPUS
-  else
-    echo -e "${green}Installing LevelDB from cache...${end}"
-    cd "leveldb-1.22-${CMAKE_BUILD_TYPE}"
-  fi
-  make install
-  cd ..
-
-  if [ -f "/etc/arch-release" ]; then
-    pacman -S llvm13
-  else
-    wget -O - https://apt.llvm.org/llvm-snapshot.gpg.key | apt-key add -
-    add-apt-repository "deb http://apt.llvm.org/focal/ llvm-toolchain-focal-13 main"
-    apt install -y clang-format-13 clang-tidy-13
-  fi
-  
-  ln -s -f $(which clang-format-13) /usr/local/bin/clang-format
-  ln -s -f $(which clang-tidy-13) /usr/local/bin/clang-tidy
-=======
   wget -O - https://apt.llvm.org/llvm-snapshot.gpg.key | $SUDO apt-key add -
   $SUDO add-apt-repository "deb http://apt.llvm.org/focal/ llvm-toolchain-focal-14 main"
   $SUDO apt install -y clang-format-14 clang-tidy-14
   $SUDO ln -s -f $(which clang-format-14) /usr/local/bin/clang-format
   $SUDO ln -s -f $(which clang-tidy-14) /usr/local/bin/clang-tidy
->>>>>>> 8f87beec
 fi
 
 LEVELDB_VERSION="1.23"
